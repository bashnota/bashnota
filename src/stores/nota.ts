--- conflicted
+++ resolved
@@ -321,40 +321,21 @@
     await db.notas.delete(id)
   }
 
-<<<<<<< HEAD
-  const updateNotaConfig = async (notaId: string, config: any) => {
-    const nota = notas.value.find((n) => n.id === notaId)
-    if (nota) {
-      // Create a serializable copy of the config
-      const serializableConfig = JSON.parse(
-        JSON.stringify({
-          jupyterServers: config.jupyterServers,
-          notebooks: config.notebooks,
-          kernels: config.kernels,
-        }),
-      )
-
-      nota.config = serializableConfig
-      await db.notas.update(notaId, {
-        config: serializableConfig,
-        updatedAt: new Date().toISOString(),
-=======
   const updateNotaConfig = async (notaId: string, updater: (config: NotaConfig) => void) => {
     const nota = getCurrentNota(notaId)
     if (nota) {
       const config = nota.config || {
         jupyterServers: [],
         notebooks: [],
-        kernels: {}
-      }
-      
+        kernels: {},
+      }
+
       updater(config)
       nota.config = config
-      
-      await db.notas.update(notaId, { 
+
+      await db.notas.update(notaId, {
         config,
-        updatedAt: new Date().toISOString()
->>>>>>> 30080962
+        updatedAt: new Date().toISOString(),
       })
     }
   }
