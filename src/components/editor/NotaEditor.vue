<script setup lang="ts">
import { useEditor, EditorContent } from '@tiptap/vue-3'
import StarterKit from '@tiptap/starter-kit'
import Table from '@tiptap/extension-table'
import TableRow from '@tiptap/extension-table-row'
import TableCell from '@tiptap/extension-table-cell'
import TableHeader from '@tiptap/extension-table-header'
import Placeholder from '@tiptap/extension-placeholder'
import Link from '@tiptap/extension-link'
import { PageLink } from './extensions/PageLinkExtension'
import { useNotaStore } from '@/stores/nota'
import EditorToolbar from './EditorToolbar.vue'
import SlashCommands from './extensions/Commands'
import suggestion from './extensions/suggestion'
import { ref, watch, computed } from 'vue'
import 'highlight.js/styles/github.css'
import { useRouter } from 'vue-router'
import LoadingSpinner from '@/components/LoadingSpinner.vue'
import TableOfContents from './TableOfContents.vue'
import { ExecutableCodeBlockExtension } from './extensions/ExecutableCodeBlockExtension'
import { Button } from '@/components/ui/button'
import { ScrollArea } from '@/components/ui/scroll-area'
import { ListIcon } from 'lucide-vue-next'
import { TableExtension } from './extensions/TableExtension'
import { MathExtension } from './extensions/MathExtension'
import GlobalDragHandle from 'tiptap-extension-global-drag-handle'
import { MarkdownPasteExtension } from './extensions/MarkdownPasteExtension'
import { MarkdownExtension } from './extensions/MarkdownExtension'
import { Mermaid } from './extensions/mermaid'
<<<<<<< HEAD
import { ScatterPlot } from './extensions/scatter-plot'
=======
import { Youtube } from './extensions/youtube'
>>>>>>> fe9e9b81

const props = defineProps<{
  notaId: string
  extensions?: any[]
}>()

const emit = defineEmits<{
  saving: [boolean]
}>()

const notaStore = useNotaStore()
const router = useRouter()
const isSidebarOpen = ref(true)

const content = computed(() => {
  const nota = notaStore.getCurrentNota(props.notaId)
  return nota?.content || ''
})

// Create a base extensions array
const baseExtensions = [
  StarterKit.configure({
    codeBlock: false,
  }),
  ExecutableCodeBlockExtension.configure({
    HTMLAttributes: {
      class: 'code-block',
    },
    languageClassPrefix: 'language-',
  }),
  Link.configure({
    openOnClick: false,
    HTMLAttributes: {
      class: 'nota-link',
    },
  }),
  PageLink,
  Table.configure({
    allowTableNodeSelection: true,
    resizable: true,
  }),
  TableRow,
  TableCell,
  TableHeader,
  Placeholder.configure({
    placeholder: 'Type "/" for commands ...',
  }),
  SlashCommands.configure({
    suggestion,
  }),
  TableExtension.configure({
    HTMLAttributes: {
      class: 'data-table',
    },
  }),
  MathExtension,
  GlobalDragHandle.configure({
    dragHandleWidth: 24,
    shouldShow: () => true,
  }),
  MarkdownPasteExtension,
  MarkdownExtension,
  Mermaid.configure({
    HTMLAttributes: {
      class: 'mermaid-block',
    },
  }),
<<<<<<< HEAD
  ScatterPlot,
=======
  Youtube,
>>>>>>> fe9e9b81
]

// Combine base extensions with any additional extensions passed as props
const allExtensions = computed(() => {
  return [...baseExtensions, ...(props.extensions || [])]
})

const editor = useEditor({
  content: content.value,
  extensions: allExtensions.value,
  editorProps: {
    attributes: {
      class: 'prose prose-sm sm:prose lg:prose-lg xl:prose-2xl mx-auto focus:outline-none',
    },
  },
  onCreate({ editor }) {
    editor.view.dom.addEventListener('click', (event) => {
      const target = event.target as HTMLElement
      // Find the closest link element (either the target or its parent)
      const linkElement = target.tagName === 'A' ? target : target.closest('a')
      if (linkElement) {
        event.preventDefault()
        const href = linkElement.getAttribute('href')
        if (href?.startsWith('/page/')) {
          router.push(href)
        }
      }
    })
    isLoading.value = false
  },
  onUpdate: ({ editor }) => {
    try {
      emit('saving', true)
      const content = editor.getHTML()
      notaStore
        .saveNota({
          id: props.notaId,
          content,
          updatedAt: new Date(),
        })
        .finally(() => {
          emit('saving', false)
        })
    } catch (error) {
      console.error('Error saving content:', error)
      emit('saving', false)
    }
  },
})

// Watch for ID changes to update editor content
watch(
  [() => props.notaId],
  ([newNotaId]) => {
    if (editor.value) {
      if (newNotaId) {
        const nota = notaStore.getCurrentNota(newNotaId)
        editor.value.commands.setContent(nota?.content || '')
      }
    }
  },
  { immediate: true },
)

const isLoading = ref(true)

const wordCount = computed(() => {
  if (!editor.value) return 0
  const text = editor.value.getText()
  return text.split(/\s+/).filter((word) => word.length > 0).length
})
</script>

<template>
  <div class="flex">
    <!-- Sidebar -->
    <div
      class="transition-all duration-300 ease-in-out relative"
      :class="{
        'w-72': isSidebarOpen,
        'w-0': !isSidebarOpen,
      }"
    >
      <div v-show="isSidebarOpen" class="fixed" :style="{ width: isSidebarOpen ? 'inherit' : '0' }">
        <ScrollArea class="h-[calc(100vh-2rem)] px-6 py-4">
          <TableOfContents :editor="editor" />
        </ScrollArea>
      </div>
    </div>

    <!-- Main Editor Area -->
    <div class="flex-1 flex flex-col min-w-0" :class="{ 'border-l': isSidebarOpen }">
      <!-- Editor Toolbar -->
      <div class="border-b backdrop-blur sticky top-0 z-10">
        <EditorToolbar v-if="editor" :editor="editor" class="px-4 py-2" />

        <!-- Editor Info Bar -->
        <div
          class="flex items-center justify-between px-4 py-2 text-sm text-muted-foreground border-t"
        >
          <Button
            variant="ghost"
            size="sm"
            class="flex items-center gap-2"
            @click="isSidebarOpen = !isSidebarOpen"
          >
            <ListIcon class="h-4 w-4" />
            <span class="text-xs">Contents</span>
          </Button>
          <span>{{ wordCount }} words</span>
        </div>
      </div>

      <!-- Editor Content -->
      <div class="flex-1 relative">
        <!-- Loading State -->
        <div
          v-if="isLoading"
          class="absolute inset-0 flex items-center justify-center bg-background/50 backdrop-blur-sm"
        >
          <LoadingSpinner class="w-8 h-8" />
        </div>

        <!-- Editor Content Area -->
        <div class="h-full overflow-auto px-4 md:px-8 lg:px-12">
          <editor-content :editor="editor" class="max-w-4xl mx-auto py-8" />
        </div>
      </div>
    </div>
  </div>
</template>

<style>
.ProseMirror {
  @apply outline-none min-h-[calc(100vh-10rem)];
}

/* Editor Typography */
.ProseMirror h1 {
  @apply text-4xl font-bold tracking-tight mt-6 mb-2;
}

.ProseMirror h2 {
  @apply text-2xl font-semibold tracking-tight mt-4 mb-2;
}

.ProseMirror h3 {
  @apply text-xl font-semibold tracking-tight mt-2 mb-2;
}

.ProseMirror p {
  @apply leading-7;
}

/* Lists */
.ProseMirror ul {
  @apply my-4 ml-6 list-disc;
}

.ProseMirror ol {
  @apply my-4 ml-6 list-decimal;
}

/* Nested Lists */
.ProseMirror li > ul,
.ProseMirror li > ol {
  @apply my-2 ml-6;
}

/* Blockquotes */
.ProseMirror blockquote {
  @apply mt-4 border-l-2 border-foreground/20 pl-6 italic;
}

/* Code Blocks */
.ProseMirror pre {
  @apply my-4 p-4 bg-muted rounded-lg overflow-x-auto font-mono text-sm;
}

.ProseMirror code {
  @apply relative rounded bg-muted px-[0.3rem] py-[0.2rem] font-mono text-sm;
}

.ProseMirror pre code {
  @apply bg-transparent p-0;
}

/* Empty State */
.ProseMirror p.is-empty::before {
  @apply text-muted-foreground float-left pointer-events-none h-0;
  content: attr(data-placeholder);
}

/* Links */
.ProseMirror a {
  @apply text-primary underline-offset-4 hover:underline;
}

/* Tables */
.ProseMirror table {
  @apply w-full border-collapse my-6;
}

.ProseMirror td,
.ProseMirror th {
  @apply border border-border p-2 align-top;
}

.ProseMirror th {
  @apply bg-muted font-semibold text-left;
}

/* Horizontal Rule */
.ProseMirror hr {
  @apply my-8 border-foreground/20;
}

/* Selection */
.ProseMirror ::selection {
  @apply bg-primary/20;
}

/* Focus Styles */
.ProseMirror:focus {
  @apply outline-none;
}

/* Lists with Checkboxes */
.ProseMirror ul[data-type='taskList'] {
  @apply list-none p-0;
}

.ProseMirror ul[data-type='taskList'] li {
  @apply flex items-start gap-2;
}

.ProseMirror ul[data-type='taskList'] li > label {
  @apply mt-1;
}

.ProseMirror ul[data-type='taskList'] li > div {
  @apply flex-1;
}

/* Link Styles */
.nota-link {
  @apply text-primary no-underline cursor-pointer hover:underline;
}

/* Slash Commands Menu */
.slash-commands-menu {
  @apply bg-background rounded-lg shadow-lg overflow-hidden;
}

.slash-commands-item {
  @apply p-2 flex items-center gap-2 cursor-pointer hover:bg-muted;
}

.slash-commands-item .icon {
  @apply w-6 h-6 flex items-center justify-center bg-muted rounded;
}

/* Drag Handle Styles */
.drag-handle {
  position: fixed;
  opacity: 1;
  transition: opacity ease-in 0.2s;
  border-radius: 0.25rem;
  background-image: url("data:image/svg+xml,%3Csvg xmlns='http://www.w3.org/2000/svg' viewBox='0 0 10 10' style='fill: rgba(0, 0, 0, 0.5)'%3E%3Cpath d='M3,2 C2.44771525,2 2,1.55228475 2,1 C2,0.44771525 2.44771525,0 3,0 C3.55228475,0 4,0.44771525 4,1 C4,1.55228475 3.55228475,2 3,2 Z M3,6 C2.44771525,6 2,5.55228475 2,5 C2,4.44771525 2.44771525,4 3,4 C3.55228475,4 4,4.44771525 4,5 C4,5.55228475 3.55228475,6 3,6 Z M3,10 C2.44771525,10 2,9.55228475 2,9 C2,8.44771525 2.44771525,8 3,8 C3.55228475,8 4,8.44771525 4,9 C4,9.55228475 3.55228475,10 3,10 Z M7,2 C6.44771525,2 6,1.55228475 6,1 C6,0.44771525 6.44771525,0 7,0 C7.55228475,0 8,0.44771525 8,1 C8,1.55228475 7.55228475,2 7,2 Z M7,6 C6.44771525,6 6,5.55228475 6,5 C6,4.44771525 6.44771525,4 7,4 C7.55228475,4 8,4.44771525 8,5 C8,5.55228475 7.55228475,6 7,6 Z M7,10 C6.44771525,10 6,9.55228475 6,9 C6,8.44771525 6.44771525,8 7,8 C7.55228475,8 8,8.44771525 8,9 C8,9.55228475 7.55228475,10 7,10 Z'%3E%3C/path%3E%3C/svg%3E");
  background-size: calc(0.5em + 0.375rem) calc(0.5em + 0.375rem);
  background-repeat: no-repeat;
  background-position: center;
  width: 1.2rem;
  height: 1.5rem;
  z-index: 50;
  cursor: grab;
}

.drag-handle:hover {
  /* background-color: rgb(241 245 249); */
  @apply dark:bg-gray-800 bg-gray-100;
  transition: background-color 0.2s;
}

.drag-handle:active {
  cursor: grabbing;
}

.drag-handle.hide {
  opacity: 0;
  pointer-events: none;
}

.dark .drag-handle {
  background-image: url("data:image/svg+xml,%3Csvg xmlns='http://www.w3.org/2000/svg' viewBox='0 0 10 10' style='fill: rgba(255, 255, 255, 0.5)'%3E%3Cpath d='M3,2 C2.44771525,2 2,1.55228475 2,1 C2,0.44771525 2.44771525,0 3,0 C3.55228475,0 4,0.44771525 4,1 C4,1.55228475 3.55228475,2 3,2 Z M3,6 C2.44771525,6 2,5.55228475 2,5 C2,4.44771525 2.44771525,4 3,4 C3.55228475,4 4,4.44771525 4,5 C4,5.55228475 3.55228475,6 3,6 Z M3,10 C2.44771525,10 2,9.55228475 2,9 C2,8.44771525 2.44771525,8 3,8 C3.55228475,8 4,8.44771525 4,9 C4,9.55228475 3.55228475,10 3,10 Z M7,2 C6.44771525,2 6,1.55228475 6,1 C6,0.44771525 6.44771525,0 7,0 C7.55228475,0 8,0.44771525 8,1 C8,1.55228475 7.55228475,2 7,2 Z M7,6 C6.44771525,6 6,5.55228475 6,5 C6,4.44771525 6.44771525,4 7,4 C7.55228475,4 8,4.44771525 8,5 C8,5.55228475 7.55228475,6 7,6 Z M7,10 C6.44771525,10 6,9.55228475 6,9 C6,8.44771525 6.44771525,8 7,8 C7.55228475,8 8,8.44771525 8,9 C8,9.55228475 7.55228475,10 7,10 Z'%3E%3C/path%3E%3C/svg%3E");
}

/* Markdown Styles */
.markdown-bold {
  font-weight: bold;
}

.markdown-italic {
  font-style: italic;
}

.markdown-code {
  background-color: rgba(97, 97, 97, 0.1);
  border-radius: 0.25em;
  padding: 0.2em 0.4em;
  font-family: monospace;
}

/* KaTeX Styles */
.katex-inline {
  display: inline-block;
  padding: 0 0.2em;
  cursor: pointer;
}

.katex-display {
  display: block;
  text-align: center;
  margin: 1em 0;
  width: 100%;
  cursor: pointer;
}

.katex-source {
  background-color: rgba(97, 97, 97, 0.1);
  border-radius: 0.25em;
  padding: 0.2em 0.4em;
}

/* Make sure KaTeX is properly sized */
.katex {
  font-size: 1.1em;
  text-rendering: auto;
}

.katex-display .katex {
  font-size: 1.21em;
}
</style><|MERGE_RESOLUTION|>--- conflicted
+++ resolved
@@ -27,11 +27,8 @@
 import { MarkdownPasteExtension } from './extensions/MarkdownPasteExtension'
 import { MarkdownExtension } from './extensions/MarkdownExtension'
 import { Mermaid } from './extensions/mermaid'
-<<<<<<< HEAD
 import { ScatterPlot } from './extensions/scatter-plot'
-=======
 import { Youtube } from './extensions/youtube'
->>>>>>> fe9e9b81
 
 const props = defineProps<{
   notaId: string
@@ -99,11 +96,8 @@
       class: 'mermaid-block',
     },
   }),
-<<<<<<< HEAD
   ScatterPlot,
-=======
   Youtube,
->>>>>>> fe9e9b81
 ]
 
 // Combine base extensions with any additional extensions passed as props
