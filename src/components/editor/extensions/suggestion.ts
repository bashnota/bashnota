import { Editor, VueRenderer, type Range } from '@tiptap/vue-3'
import tippy from 'tippy.js'
import CommandsList from '@/components/editor/blocks/CommandsList.vue'
import 'tippy.js/dist/tippy.css'
import router from '@/router'
import { useNotaStore } from '@/stores/nota'
import {
  TextIcon,
  Heading1,
  Heading2,
  List,
  ListOrdered,
  FileCode,
  Table2,
  FilePlus,
  Heading3,
  DatabaseIcon,
  FunctionSquare,
  ImageIcon,
  ImagesIcon,
<<<<<<< HEAD
  ChartScatter,
=======
  VideoIcon,
>>>>>>> fe9e9b81
} from 'lucide-vue-next'
import { unified } from 'unified'
import remarkParse from 'remark-parse'
import { visit } from 'unist-util-visit'

type CommandArgs = {
  editor: Editor
  range: Range
  // eslint-disable-next-line @typescript-eslint/no-explicit-any
  props: any
}

export default {
  items: ({ query }: { query: string }) => {
    const items = [
      // Basic Blocks
      {
        title: 'Text',
        category: 'Basic Blocks',
        icon: TextIcon,
        command: ({ editor, range }: CommandArgs) => {
          editor
            .chain()
            .focus()
            .deleteRange(range)
            .setParagraph()
            .run()
        },
      },
      {
        title: 'Heading 1',
        category: 'Basic Blocks',
        icon: Heading1,
        command: ({ editor, range }: CommandArgs) => {
          editor.chain().focus().deleteRange(range).setHeading({ level: 1 }).run()
        },
      },
      {
        title: 'Heading 2',
        category: 'Basic Blocks',
        icon: Heading2,
        command: ({ editor, range }: CommandArgs) => {
          editor.chain().focus().deleteRange(range).setHeading({ level: 2 }).run()
        },
      },
      {
        title: 'Heading 3',
        category: 'Basic Blocks',
        icon: Heading3,
        command: ({ editor, range }: CommandArgs) => {
          editor.chain().focus().deleteRange(range).setHeading({ level: 3 }).run()
        },
      },
      {
        title: 'Bullet List',
        category: 'Basic Blocks',
        icon: List,
        command: ({ editor, range }: CommandArgs) => {
          editor.chain().focus().deleteRange(range).toggleBulletList().run()
        },
      },
      {
        title: 'Numbered List',
        category: 'Basic Blocks',
        icon: ListOrdered,
        command: ({ editor, range }: CommandArgs) => {
          editor.chain().focus().deleteRange(range).toggleOrderedList().run()
        },
      },
      {
        title: 'Math Block',
        category: 'Basic Blocks',
        icon: FunctionSquare,
        command: ({ editor, range }: CommandArgs) => {
          editor
            .chain()
            .focus()
            .deleteRange(range)
            .insertContent({
              type: 'mathBlock',
              attrs: {
                latex: '\\frac{1}{2}',
              },
            })
            .run()
        },
      },

      // Code Blocks
      {
        title: 'Python Code Block',
        category: 'Code Blocks',
        icon: FileCode,
        command: ({ editor, range }: CommandArgs) => {
          editor
            .chain()
            .focus()
            .deleteRange(range)
            .insertContent({
              type: 'executableCodeBlock',
              attrs: {
                language: 'python',
                executeable: true,
              },
              content: [{ type: 'text', text: '# Your Python code here' }],
            })
            .run()
        },
      },

      // Images
      {
        title: 'Single Image',
        category: 'Images',
        icon: ImageIcon,
        command: ({ editor, range }: CommandArgs) => {
          editor
            .chain()
            .focus()
            .deleteRange(range)
            .setNotaImage({ src: '' })
            .run()
        },
      },
      {
        title: 'Figure with Subfigures',
        category: 'Images',
        icon: ImagesIcon,
        command: ({ editor, range }: CommandArgs) => {
          editor
            .chain()
            .focus()
            .deleteRange(range)
            .setNotaImageSubfigureContainer()
            .run()
        },
      },

      // Add this new section before the Advanced category
      {
        title: 'YouTube Video',
        category: 'Media',
        icon: VideoIcon,
        command: ({ editor, range }: CommandArgs) => {
          const url = prompt('Enter YouTube URL:')
          if (!url) return
          
          editor
            .chain()
            .focus()
            .deleteRange(range)
            .setYoutube(url)
            .run()
        },
      },

      // Advanced
      {
        title: 'Table',
        category: 'Advanced',
        icon: Table2,
        command: ({ editor, range }: CommandArgs) => {
          editor.chain().focus().deleteRange(range).insertTable({ rows: 3, cols: 3 }).run()
        },
      },
      {
        title: 'New Page',
        category: 'Advanced',
        icon: FilePlus,
        command: ({ editor, range }: CommandArgs) => {
          const createNewPage = async () => {
            const store = useNotaStore()
            const currentRoute = router.currentRoute.value
            const parentId = currentRoute.params.id as string

            const title = prompt('Enter page title:')
            if (!title) return

            try {
              const newPage = await store.createItem(title, parentId)
              editor
                .chain()
                .focus()
                .deleteRange(range)
                .insertContent({
                  type: 'pageLink',
                  attrs: {
                    href: `/nota/${newPage.id}`,
                    title: title,
                  },
                })
                .run()

              router.push(`/nota/${newPage.id}`)
            } catch (error) {
              console.error('Failed to create page:', error)
            }
          }

          createNewPage()
        },
      },
      {
        title: 'Database Table',
        category: 'Advanced',
        icon: DatabaseIcon,
        command: ({ editor, range }: CommandArgs) => {
          const notaId = router.currentRoute.value.params.id as string
          editor
            .chain()
            .focus()
            .deleteRange(range)
            .insertDataTable(notaId)
            .run()
        },
      },
      {
        title: 'Mermaid Diagram',
        category: 'Advanced',
        icon: DatabaseIcon,
        command: ({ editor, range }: CommandArgs) => {
          editor
            .chain()
            .focus()
            .deleteRange(range)
            .setMermaid(`graph TD
    A[Client] --> B[Load Balancer]
    B --> C[Server1]
    B --> D[Server2]`)
            .run()
        },
      },
      {
        title: 'Paste Markdown',
        command: ({ editor, range }) => {
          navigator.clipboard.readText().then((text) => {
            editor.chain().focus().deleteRange(range).run()
            
            // Parse and insert markdown at current position
            const processor = unified().use(remarkParse)
            const tree = processor.parse(text)
            
            visit(tree, (node: any) => {
              if (node.type === 'code') {
                editor
                  .chain()
                  .focus()
                  .insertContent('```' + (node.lang || '') + '\n' + node.value + '\n```\n')
                  .run()
              } else if (node.type === 'paragraph') {
                const text = node.children
                  ?.map((child: any) => (child.type === 'text' ? child.value : ''))
                  .join('')
                if (text) {
                  editor.chain().focus().insertContent(text + '\n').run()
                }
              }
            })
          })
        },
        icon: 'clipboard-paste',
      },
      {
        title: 'Scatter Plot',
        description: 'Add a scatter plot visualization',
        icon: ChartScatter,
        command: ({ editor, range }) => {
          editor
            .chain()
            .focus()
            .deleteRange(range)
            .setScatterPlot({
              title: 'Scatter Plot',
              apiUrl: ''
            })
            .run()
        },
      },
    ]

    return !query
      ? items
      : items.filter((item) => item.title.toLowerCase().includes(query.toLowerCase())).slice(0, 10)
  },

  render: () => {
    let component: VueRenderer
    // eslint-disable-next-line
    let popup: any

    return {
      // eslint-disable-next-line
      onStart: (props: any) => {
        component = new VueRenderer(CommandsList, {
          props,
          editor: props.editor,
        })

        // eslint-disable-next-line
        // @ts-ignore
        popup = tippy('body', {
          getReferenceClientRect: props.clientRect,
          appendTo: () => document.body,
          content: component.element,
          showOnCreate: true,
          interactive: true,
          trigger: 'manual',
          placement: 'bottom-start',
          theme: 'command-palette',
        })
      },

      // eslint-disable-next-line
      onUpdate(props: any) {
        component.updateProps(props)
        popup[0].setProps({
          getReferenceClientRect: props.clientRect,
        })
      },

      // eslint-disable-next-line
      onKeyDown(props: any) {
        if (props.event.key === 'Escape') {
          popup[0].hide()
          return true
        }
        return component?.ref?.onKeyDown(props)
      },

      onExit() {
        popup[0].destroy()
        component.destroy()
      },
    }
  },
}<|MERGE_RESOLUTION|>--- conflicted
+++ resolved
@@ -18,11 +18,8 @@
   FunctionSquare,
   ImageIcon,
   ImagesIcon,
-<<<<<<< HEAD
   ChartScatter,
-=======
   VideoIcon,
->>>>>>> fe9e9b81
 } from 'lucide-vue-next'
 import { unified } from 'unified'
 import remarkParse from 'remark-parse'
