<script setup lang="ts">
import { ref, computed, watch, onMounted } from 'vue'
import { JupyterService } from '@/services/jupyterService'
import { useNotaStore } from '@/stores/nota'
import { useRoute } from 'vue-router'
import { useCodeExecution } from '@/composables/useCodeExecution'
import type { NotaConfig, KernelConfig } from '@/types/jupyter'
import { DocumentDuplicateIcon, CheckIcon } from '@heroicons/vue/24/outline'

const props = defineProps<{
  code: string
  language: string
  notaId: string
  kernelPreference?: KernelConfig | null
}>()

const emit = defineEmits(['update:code', 'kernel-select'])

const store = useNotaStore()
const route = useRoute()
const jupyterService = new JupyterService()
const selectedServer = ref(props.kernelPreference?.serverId || '')
const selectedKernel = ref(props.kernelPreference?.kernelName || '')

const codeValue = ref(props.code)

// Use the codeValue ref for code execution
const { output, isExecuting, hasError, execute, copyOutput, isCopied } = useCodeExecution(codeValue)

const isCodeCopied = ref(false)

// Get the parent nota ID if we're on a page
const parentNotaId = computed(() => {
  if (route.name === 'page') {
    const page = store.getCurrentPage(props.notaId)
    return page?.parentId
  }
  return props.notaId
})

// Get the nota's configuration
const notaConfig = computed(() => {
  const nota = store.getCurrentNota(parentNotaId.value)
  console.log('Current nota config:', nota?.config, 'Parent ID:', parentNotaId.value)
  if (!nota?.config) {
    return {
      jupyterServers: [],
      kernels: {},
      notebooks: [],
    }
  }
  return nota.config
})

// Get available servers
const availableServers = computed(() => {
  console.log('Jupyter servers:', notaConfig.value.jupyterServers) // Debug log
  return notaConfig.value.jupyterServers.map((server) => ({
    ...server,
    displayName: `${server.ip}:${server.port}`,
  }))
})

// Get available kernels for selected server
const availableKernels = computed(() => {
  if (!selectedServer.value) return []
  const kernels = notaConfig.value.kernels[selectedServer.value] || []
  console.log('Available kernels:', kernels) // Debug log
  return kernels
})

// Get the current server object
const currentServer = computed(() => {
  return availableServers.value.find(s => s.ip === selectedServer.value)
})

// Load initial configuration
const loadConfig = async () => {
  await store.loadNotas()
  await store.loadPages() // Also load pages to get parent relationships
}

// Initialize
onMounted(async () => {
  await loadConfig()
  if (props.kernelPreference) {
    selectedServer.value = props.kernelPreference.serverId
    // Kernel will be selected in the server watch handler if available
  }
})

// Reset kernel selection when server changes
watch(selectedServer, (newServer) => {
  selectedKernel.value = ''
  if (newServer && props.kernelPreference?.kernelName) {
    // Try to select the same kernel on the new server if available
    const kernel = availableKernels.value.find(
      k => k.name === props.kernelPreference?.kernelName
    )
    if (kernel) {
      selectedKernel.value = kernel.name
      emit('kernel-select', kernel.name, newServer)
    }
  }
})

// Watch for route changes to reload configuration
watch(
  () => route.params.id,
  async () => {
    await loadConfig()
  },
)

// Watch for external code changes
watch(
  () => props.code,
  (newCode) => {
    if (newCode !== codeValue.value) {
      codeValue.value = newCode
    }
  },
)

// Update kernel selection handler
const handleKernelSelect = (kernel: string) => {
  selectedKernel.value = kernel
  if (selectedServer.value) {
    emit('kernel-select', kernel, selectedServer.value)
  }
}

// Use selected kernel for execution
const executeCode = async () => {
  if (!selectedKernel.value) {
    // Show kernel selection if not already selected
    output.value = 'Please select a kernel first'
    return
  }

<<<<<<< HEAD
  const server = availableServers.value.find((s) => s.ip === selectedServer.value)
  if (!server) {
    output.value = 'Selected server not found'
=======
  if (!currentServer.value) {
    output.value = 'Please select a server first'
>>>>>>> 30080962
    return
  }
  
  isExecuting.value = true
  try {
    await execute(currentServer.value, selectedKernel.value)
  } catch (error) {
    console.error('Execution error:', error)
    output.value = error instanceof Error ? error.message : 'Execution failed'
  } finally {
    isExecuting.value = false
  }
}

const formatExecutionResult = (result: any) => {
  if (!result.content) return 'No output'

  const output = []

  // Handle stdout/stderr
  if (result.content.stdout) output.push(result.content.stdout)
  if (result.content.stderr) output.push(result.content.stderr)

  // Handle execution result
  if (result.content.data) {
    if (result.content.data['text/plain']) {
      output.push(result.content.data['text/plain'])
    }
    if (result.content.data['text/html']) {
      output.push(result.content.data['text/html'])
    }
  }

  return output.join('\n')
}

const updateCode = (event: Event) => {
  const textarea = event.target as HTMLTextAreaElement
  codeValue.value = textarea.value
  emit('update:code', textarea.value)
}

const copyCode = async () => {
  try {
    await navigator.clipboard.writeText(codeValue.value)
    isCodeCopied.value = true
    setTimeout(() => {
      isCodeCopied.value = false
    }, 2000)
  } catch (err) {
    console.error('Failed to copy code:', err)
  }
}
</script>

<template>
  <div class="code-block-execution">
    <div class="code-header">
      <div class="kernel-selection">
        <div class="select-group">
          <label>Server</label>
          <select v-model="selectedServer" class="server-select">
            <option value="">Select Server</option>
            <option v-for="server in availableServers" :key="server.ip" :value="server.ip">
              {{ server.displayName }}
            </option>
          </select>
        </div>
        <div class="select-group">
          <label>Kernel</label>
          <select v-model="selectedKernel" class="kernel-select" :disabled="!selectedServer">
            <option value="">Select Kernel</option>
            <option v-for="kernel in availableKernels" :key="kernel.name" :value="kernel.name">
              {{ kernel.display_name }}
            </option>
          </select>
        </div>
      </div>
<<<<<<< HEAD
      <button
        @click="executeCode"
        :disabled="isExecuting || !selectedServer || !selectedKernel"
        class="execute-button"
      >
        {{ isExecuting ? 'Executing...' : 'Run' }}
      </button>
=======
      <div class="actions">
        <button 
          class="execute-button"
          :disabled="isExecuting || !selectedKernel"
          @click="executeCode"
        >
          {{ isExecuting ? 'Executing...' : 'Run' }}
        </button>
        <button 
          v-if="output"
          class="copy-button" 
          @click="copyOutput"
          :title="isCopied ? 'Copied!' : 'Copy output'"
        >
          <DocumentDuplicateIcon v-if="!isCopied" class="icon" />
          <CheckIcon v-else class="icon" />
        </button>
      </div>
>>>>>>> 30080962
    </div>

    <div class="code-section">
      <div class="code-header-actions">
        <button 
          class="copy-button" 
          @click="copyCode"
          :title="isCodeCopied ? 'Code copied!' : 'Copy code'"
        >
          <DocumentDuplicateIcon v-if="!isCodeCopied" class="icon" />
          <CheckIcon v-else class="icon" />
        </button>
      </div>
      <textarea
        v-model="codeValue"
        class="code-input"
        :class="{ 'is-executing': isExecuting }"
        @input="updateCode"
        spellcheck="false"
      ></textarea>
    </div>

    <div v-if="output" class="output-section">
      <div class="output-header">
<<<<<<< HEAD
        <span>Output</span>
        <button
          class="copy-button"
=======
        <span class="output-label">Output</span>
        <button 
          class="copy-button" 
>>>>>>> 30080962
          @click="copyOutput"
          :title="isCopied ? 'Output copied!' : 'Copy output'"
        >
          <DocumentDuplicateIcon v-if="!isCopied" class="icon" />
          <CheckIcon v-else class="icon" />
<<<<<<< HEAD
          {{ isCopied ? 'Copied!' : 'Copy' }}
=======
>>>>>>> 30080962
        </button>
      </div>
      <div class="output" :class="{ 'has-error': hasError }">
        <pre>{{ output }}</pre>
      </div>
    </div>
  </div>
</template>

<style scoped>
.code-block-execution {
  border: 1px solid var(--color-border);
  border-radius: 8px;
  margin: 1rem 0;
  overflow: hidden;
  background: var(--color-background-soft);
  box-shadow: var(--shadow-sm);
}

.code-header {
  padding: 0.75rem 1rem;
  background: var(--color-background);
  border-bottom: 1px solid var(--color-border);
  display: flex;
  justify-content: space-between;
  align-items: center;
  gap: 1rem;
}

.kernel-selection {
  display: flex;
  gap: 1rem;
  flex: 1;
}

.select-group {
  display: flex;
  flex-direction: column;
  gap: 0.25rem;
  flex: 1;
  max-width: 200px;
}

.select-group label {
  font-size: 0.75rem;
  color: var(--color-text-light);
  font-weight: 500;
}

.server-select,
.kernel-select {
  padding: 0.375rem 0.75rem;
  border: 1px solid var(--color-border);
  border-radius: 6px;
  background: var(--color-background);
  font-size: 0.875rem;
  color: var(--color-text);
  width: 100%;
  transition: all 0.2s;
}

.server-select:hover,
.kernel-select:hover {
  border-color: var(--color-border-dark);
}

.server-select:focus,
.kernel-select:focus {
  outline: none;
  border-color: var(--color-primary);
  box-shadow: 0 0 0 2px var(--color-primary-mute);
}

.server-select:disabled,
.kernel-select:disabled {
  opacity: 0.5;
  cursor: not-allowed;
  background: var(--color-background-mute);
}

.actions {
  display: flex;
  gap: 0.5rem;
  align-items: center;
}

.execute-button {
  background: var(--color-primary);
  color: white;
  border: none;
  padding: 0.5rem 1rem;
  border-radius: 6px;
  cursor: pointer;
  font-size: 0.875rem;
  font-weight: 500;
  display: flex;
  align-items: center;
  gap: 0.5rem;
  transition: all 0.2s;
}

.execute-button:hover:not(:disabled) {
  background: var(--color-primary-soft);
}

.execute-button:disabled {
  opacity: 0.5;
  cursor: not-allowed;
}

.copy-button {
  padding: 0.5rem;
  background: var(--color-background-soft);
  border: 1px solid var(--color-border);
  border-radius: 6px;
  color: var(--color-text-light);
  cursor: pointer;
  display: flex;
  align-items: center;
  transition: all 0.2s;
}

.copy-button:hover {
  background: var(--color-background-mute);
  color: var(--color-text);
}

.copy-button .icon {
  width: 1.25rem;
  height: 1.25rem;
}

.code-input {
  width: 100%;
  min-height: 120px;
  padding: 1rem;
  padding-right: 3rem;
  font-family: 'Fira Code', monospace;
  font-size: 0.875rem;
  line-height: 1.6;
  color: var(--color-text);
  background: var(--color-background);
  border: none;
  border-bottom: 1px solid var(--color-border);
  resize: vertical;
  tab-size: 2;
}

.code-input:focus {
  outline: none;
}

.code-input.is-executing {
  opacity: 0.7;
  cursor: wait;
}

.output {
  background: var(--color-background);
  padding: 1rem;
  font-family: 'Fira Code', monospace;
  font-size: 0.875rem;
  line-height: 1.6;
  overflow-x: auto;
  border-top: 1px solid var(--color-border);
}

.output.has-error {
  background: var(--color-danger-soft);
  color: var(--color-danger);
}

.output pre {
  margin: 0;
  white-space: pre-wrap;
  word-wrap: break-word;
}

/* Dark mode adjustments */
:deep(.dark) {
  .code-block-execution {
    background: var(--color-background-soft);
  }

  .code-input,
  .output {
    background: var(--color-background);
  }

  .server-select,
  .kernel-select {
    background: var(--color-background);
    color: var(--color-text);
  }
}

.code-section {
  position: relative;
  border-bottom: 1px solid var(--color-border);
}

.code-header-actions {
  position: absolute;
  top: 0.5rem;
  right: 0.5rem;
  z-index: 1;
  opacity: 0;
  transition: opacity 0.2s;
}

.code-section:hover .code-header-actions {
  opacity: 1;
}

.output-section {
  background: var(--color-background);
}

.output-header {
  display: flex;
  justify-content: space-between;
  align-items: center;
  padding: 0.5rem 1rem;
  border-bottom: 1px solid var(--color-border);
  background: var(--color-background-soft);
}

.output-label {
  font-size: 0.75rem;
  font-weight: 500;
  color: var(--color-text-light);
  text-transform: uppercase;
  letter-spacing: 0.05em;
}

.copy-button {
  padding: 0.5rem;
  background: var(--color-background);
  border: 1px solid var(--color-border);
  border-radius: 6px;
  color: var(--color-text-light);
  cursor: pointer;
  display: flex;
  align-items: center;
  transition: all 0.2s;
}

.copy-button:hover {
  background: var(--color-background-mute);
  color: var(--color-text);
  border-color: var(--color-border-dark);
}

.copy-button .icon {
  width: 1.25rem;
  height: 1.25rem;
}
</style><|MERGE_RESOLUTION|>--- conflicted
+++ resolved
@@ -71,7 +71,7 @@
 
 // Get the current server object
 const currentServer = computed(() => {
-  return availableServers.value.find(s => s.ip === selectedServer.value)
+  return availableServers.value.find((s) => s.ip === selectedServer.value)
 })
 
 // Load initial configuration
@@ -94,9 +94,7 @@
   selectedKernel.value = ''
   if (newServer && props.kernelPreference?.kernelName) {
     // Try to select the same kernel on the new server if available
-    const kernel = availableKernels.value.find(
-      k => k.name === props.kernelPreference?.kernelName
-    )
+    const kernel = availableKernels.value.find((k) => k.name === props.kernelPreference?.kernelName)
     if (kernel) {
       selectedKernel.value = kernel.name
       emit('kernel-select', kernel.name, newServer)
@@ -138,17 +136,11 @@
     return
   }
 
-<<<<<<< HEAD
-  const server = availableServers.value.find((s) => s.ip === selectedServer.value)
-  if (!server) {
-    output.value = 'Selected server not found'
-=======
   if (!currentServer.value) {
     output.value = 'Please select a server first'
->>>>>>> 30080962
     return
   }
-  
+
   isExecuting.value = true
   try {
     await execute(currentServer.value, selectedKernel.value)
@@ -224,26 +216,17 @@
           </select>
         </div>
       </div>
-<<<<<<< HEAD
-      <button
-        @click="executeCode"
-        :disabled="isExecuting || !selectedServer || !selectedKernel"
-        class="execute-button"
-      >
-        {{ isExecuting ? 'Executing...' : 'Run' }}
-      </button>
-=======
       <div class="actions">
-        <button 
+        <button
           class="execute-button"
           :disabled="isExecuting || !selectedKernel"
           @click="executeCode"
         >
           {{ isExecuting ? 'Executing...' : 'Run' }}
         </button>
-        <button 
+        <button
           v-if="output"
-          class="copy-button" 
+          class="copy-button"
           @click="copyOutput"
           :title="isCopied ? 'Copied!' : 'Copy output'"
         >
@@ -251,13 +234,12 @@
           <CheckIcon v-else class="icon" />
         </button>
       </div>
->>>>>>> 30080962
     </div>
 
     <div class="code-section">
       <div class="code-header-actions">
-        <button 
-          class="copy-button" 
+        <button
+          class="copy-button"
           @click="copyCode"
           :title="isCodeCopied ? 'Code copied!' : 'Copy code'"
         >
@@ -276,24 +258,14 @@
 
     <div v-if="output" class="output-section">
       <div class="output-header">
-<<<<<<< HEAD
-        <span>Output</span>
+        <span class="output-label">Output</span>
         <button
           class="copy-button"
-=======
-        <span class="output-label">Output</span>
-        <button 
-          class="copy-button" 
->>>>>>> 30080962
           @click="copyOutput"
           :title="isCopied ? 'Output copied!' : 'Copy output'"
         >
           <DocumentDuplicateIcon v-if="!isCopied" class="icon" />
           <CheckIcon v-else class="icon" />
-<<<<<<< HEAD
-          {{ isCopied ? 'Copied!' : 'Copy' }}
-=======
->>>>>>> 30080962
         </button>
       </div>
       <div class="output" :class="{ 'has-error': hasError }">
