@import './base.css';

:root {
  /* Light theme */
  --color-primary: #2563eb;
  --color-primary-soft: #3b82f6;
  --color-primary-mute: #60a5fa;
  
  --color-background: #ffffff;
  --color-background-soft: #f8fafc;
  --color-background-mute: #f1f5f9;
  
  --color-border: #e2e8f0;
  --color-border-dark: #cbd5e1;
  
  --color-text: #0f172a;
  --color-text-light: #64748b;
  --color-text-lighter: #94a3b8;
  
  --color-heading: #0f172a;
  
  --color-code-background: #f8fafc;
  --color-code-text: #334155;
  
  --color-success: #22c55e;
  --color-warning: #f59e0b;
  --color-danger: #dc2626;
<<<<<<< HEAD
=======
  --color-danger-soft: #fef2f2;

  /* Shadows */
  --shadow-sm: 0 1px 2px 0 rgb(0 0 0 / 0.05);
  --shadow: 0 1px 3px 0 rgb(0 0 0 / 0.1), 0 1px 2px -1px rgb(0 0 0 / 0.1);
  --shadow-md: 0 4px 6px -1px rgb(0 0 0 / 0.1), 0 2px 4px -2px rgb(0 0 0 / 0.1);
  --shadow-lg: 0 10px 15px -3px rgb(0 0 0 / 0.1), 0 4px 6px -4px rgb(0 0 0 / 0.1);
}

/* Dark theme */
.dark {
  --color-primary: #3b82f6;
  --color-primary-soft: #2563eb;
  --color-primary-mute: #1d4ed8;
  
  --color-background: #0f172a;
  --color-background-soft: #1e293b;
  --color-background-mute: #334155;
  
  --color-border: #334155;
  --color-border-dark: #475569;
  
  --color-text: #f8fafc;
  --color-text-light: #cbd5e1;
  --color-text-lighter: #94a3b8;
  
  --color-heading: #f8fafc;
  
  --color-code-background: #1e293b;
  --color-code-text: #e2e8f0;
  
  --color-success: #22c55e;
  --color-warning: #f59e0b;
  --color-danger: #ef4444;
  --color-danger-soft: #450a0a;
>>>>>>> 30080962
}

/* Base styles */
body {
  min-height: 100vh;
  color: var(--color-text);
  background: var(--color-background);
  line-height: 1.6;
  font-family:
    Inter,
    -apple-system,
    BlinkMacSystemFont,
    'Segoe UI',
    Roboto,
    Oxygen,
    Ubuntu,
    Cantarell,
    'Fira Sans',
    'Droid Sans',
    'Helvetica Neue',
    sans-serif;
  font-size: 15px;
  text-rendering: optimizeLegibility;
  -webkit-font-smoothing: antialiased;
  -moz-osx-font-smoothing: grayscale;
}

#app {
  max-width: 100vw;
  margin: 0 auto;
  font-weight: normal;
}

*,
*::before,
*::after {
  box-sizing: border-box;
  margin: 0;
  padding: 0;
}

a,
.green {
  text-decoration: none;
  color: hsla(160, 100%, 37%, 1);
  transition: 0.4s;
  padding: 3px;
}

@media (hover: hover) {
  a:hover {
    background-color: hsla(160, 100%, 37%, 0.2);
  }
}

@media (min-width: 1024px) {
  body {
    display: flex;
    place-items: center;
  }

  #app {
    display: grid;
    grid-template-columns: 1fr 1fr;
    padding: 0 2rem;
  }
}

<<<<<<< HEAD
.dark {
  --color-background: #1a1a1a;
  --color-background-soft: #242424;
  --color-background-mute: #2f2f2f;

  --color-border: #3f3f3f;
  --color-border-hover: #505050;

  --color-heading: #ffffff;
  --color-text: #e5e5e5;
  --color-text-light: #909399;

  --color-primary: #3eaf7c;
  --color-primary-dark: #357a5b;
  --color-toc-text: #e5e5e5;
  --color-toc-background: #242424;
  --color-toc-hover: #2f2f2f;
=======
/* Common components */
.button {
  display: inline-flex;
  align-items: center;
  gap: 0.5rem;
  padding: 0.5rem 1rem;
  border-radius: 0.375rem;
  font-size: 0.875rem;
  font-weight: 500;
  transition: all 0.2s;
  cursor: pointer;
}

.button-primary {
  background: var(--color-primary);
  color: white;
  border: none;
}

.button-primary:hover {
  background: var(--color-primary-soft);
}

.button-secondary {
  background: var(--color-background-soft);
  color: var(--color-text);
  border: 1px solid var(--color-border);
}

.button-secondary:hover {
  background: var(--color-background-mute);
}

/* Card styles */
.card {
  background: var(--color-background-soft);
  border: 1px solid var(--color-border);
  border-radius: 0.5rem;
  padding: 1rem;
  box-shadow: var(--shadow-sm);
}

/* Input styles */
.input {
  width: 100%;
  padding: 0.5rem 0.75rem;
  border: 1px solid var(--color-border);
  border-radius: 0.375rem;
  background: var(--color-background);
  color: var(--color-text);
  font-size: 0.875rem;
  transition: all 0.2s;
}

.input:focus {
  outline: none;
  border-color: var(--color-primary);
  box-shadow: 0 0 0 2px var(--color-primary-mute);
}

/* Code block styles */
.code-block {
  background: var(--color-code-background);
  color: var(--color-code-text);
  padding: 1rem;
  border-radius: 0.5rem;
  font-family: 'Fira Code', monospace;
  font-size: 0.875rem;
  line-height: 1.5;
  overflow-x: auto;
>>>>>>> 30080962
}

/* Transitions */
* {
<<<<<<< HEAD
  transition:
    background-color 0.3s,
    border-color 0.3s;
=======
  transition: background-color 0.3s, border-color 0.3s, color 0.3s;
}

/* Layout utilities */
.flex {
  display: flex;
}

.flex-col {
  flex-direction: column;
}

.items-center {
  align-items: center;
}

.justify-between {
  justify-content: space-between;
}

.gap-2 {
  gap: 0.5rem;
}

.gap-4 {
  gap: 1rem;
>>>>>>> 30080962
}<|MERGE_RESOLUTION|>--- conflicted
+++ resolved
@@ -5,28 +5,26 @@
   --color-primary: #2563eb;
   --color-primary-soft: #3b82f6;
   --color-primary-mute: #60a5fa;
-  
+
   --color-background: #ffffff;
   --color-background-soft: #f8fafc;
   --color-background-mute: #f1f5f9;
-  
+
   --color-border: #e2e8f0;
   --color-border-dark: #cbd5e1;
-  
+
   --color-text: #0f172a;
   --color-text-light: #64748b;
   --color-text-lighter: #94a3b8;
-  
+
   --color-heading: #0f172a;
-  
+
   --color-code-background: #f8fafc;
   --color-code-text: #334155;
-  
+
   --color-success: #22c55e;
   --color-warning: #f59e0b;
   --color-danger: #dc2626;
-<<<<<<< HEAD
-=======
   --color-danger-soft: #fef2f2;
 
   /* Shadows */
@@ -41,28 +39,27 @@
   --color-primary: #3b82f6;
   --color-primary-soft: #2563eb;
   --color-primary-mute: #1d4ed8;
-  
+
   --color-background: #0f172a;
   --color-background-soft: #1e293b;
   --color-background-mute: #334155;
-  
+
   --color-border: #334155;
   --color-border-dark: #475569;
-  
+
   --color-text: #f8fafc;
   --color-text-light: #cbd5e1;
   --color-text-lighter: #94a3b8;
-  
+
   --color-heading: #f8fafc;
-  
+
   --color-code-background: #1e293b;
   --color-code-text: #e2e8f0;
-  
+
   --color-success: #22c55e;
   --color-warning: #f59e0b;
   --color-danger: #ef4444;
   --color-danger-soft: #450a0a;
->>>>>>> 30080962
 }
 
 /* Base styles */
@@ -131,25 +128,6 @@
   }
 }
 
-<<<<<<< HEAD
-.dark {
-  --color-background: #1a1a1a;
-  --color-background-soft: #242424;
-  --color-background-mute: #2f2f2f;
-
-  --color-border: #3f3f3f;
-  --color-border-hover: #505050;
-
-  --color-heading: #ffffff;
-  --color-text: #e5e5e5;
-  --color-text-light: #909399;
-
-  --color-primary: #3eaf7c;
-  --color-primary-dark: #357a5b;
-  --color-toc-text: #e5e5e5;
-  --color-toc-background: #242424;
-  --color-toc-hover: #2f2f2f;
-=======
 /* Common components */
 .button {
   display: inline-flex;
@@ -220,17 +198,14 @@
   font-size: 0.875rem;
   line-height: 1.5;
   overflow-x: auto;
->>>>>>> 30080962
 }
 
 /* Transitions */
 * {
-<<<<<<< HEAD
   transition:
     background-color 0.3s,
-    border-color 0.3s;
-=======
-  transition: background-color 0.3s, border-color 0.3s, color 0.3s;
+    border-color 0.3s,
+    color 0.3s;
 }
 
 /* Layout utilities */
@@ -256,5 +231,4 @@
 
 .gap-4 {
   gap: 1rem;
->>>>>>> 30080962
 }